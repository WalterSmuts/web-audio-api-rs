--- conflicted
+++ resolved
@@ -606,17 +606,12 @@
         let iir = IIRFilterNode::new(&context, options);
         iir.connect(&context.destination());
 
-<<<<<<< HEAD
         let src = context.create_buffer_source();
         src.set_buffer(audio_buffer);
         src.connect(&iir);
         src.start();
 
-        let output = context.start_rendering();
-=======
-        background.start();
         let output = context.start_rendering_sync();
->>>>>>> b35ac1ae
 
         // review the following, this should be fixed using an AudioBufferSourceNode
 
