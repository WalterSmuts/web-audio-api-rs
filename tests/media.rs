--- conflicted
+++ resolved
@@ -1,10 +1,9 @@
-<<<<<<< HEAD
 // use float_eq::assert_float_eq;
 // use web_audio_api::buffer::AudioBuffer;
 // use web_audio_api::context::BaseAudioContext;
 // use web_audio_api::context::OfflineAudioContext;
 // use web_audio_api::media::MediaElement;
-// use web_audio_api::node::{AudioNode};
+// use web_audio_api::node::{AudioControllableSourceNode, AudioNode, AudioScheduledSourceNode};
 // use web_audio_api::{SampleRate, RENDER_QUANTUM_SIZE};
 
 // use std::sync::atomic::{AtomicBool, Ordering};
@@ -59,12 +58,12 @@
 //         let element = MediaElement::new(media);
 //         let node = context.create_media_element_source(element);
 //         node.connect(&context.destination());
-//         element.set_loop(true); // test if silence is not included in buffer
-//         element.start();
+//         node.set_loop(true); // test if silence is not included in buffer
+//         node.start();
 //     }
 
 //     // should be silent since the media stream did not yield any output
-//     let output = context.start_rendering();
+//     let output = context.start_rendering_sync();
 //     assert_float_eq!(
 //         output.get_channel_data(0),
 //         &[0.; RENDER_QUANTUM_SIZE][..],
@@ -75,7 +74,7 @@
 //     thread::sleep(Duration::from_millis(10)); // let buffer catch up
 
 //     // should contain output
-//     let output = context.start_rendering();
+//     let output = context.start_rendering_sync();
 //     assert_float_eq!(
 //         output.get_channel_data(0),
 //         &[2.; RENDER_QUANTUM_SIZE][..],
@@ -83,7 +82,7 @@
 //     );
 
 //     // should be silent since the media stream did not yield any output
-//     let output = context.start_rendering();
+//     let output = context.start_rendering_sync();
 //     assert_float_eq!(
 //         output.get_channel_data(0),
 //         &[0.; RENDER_QUANTUM_SIZE][..],
@@ -94,7 +93,7 @@
 //     thread::sleep(Duration::from_millis(10)); // let buffer catch up
 
 //     // should contain output
-//     let output = context.start_rendering();
+//     let output = context.start_rendering_sync();
 //     assert_float_eq!(
 //         output.get_channel_data(0),
 //         &[3.; RENDER_QUANTUM_SIZE][..],
@@ -106,19 +105,19 @@
 //     thread::sleep(Duration::from_millis(10)); // let buffer catch up
 
 //     // should contain previous output (looping)
-//     let output = context.start_rendering();
+//     let output = context.start_rendering_sync();
 //     assert_float_eq!(
 //         output.get_channel_data(0),
 //         &[2.; RENDER_QUANTUM_SIZE][..],
 //         abs_all <= 0.
 //     );
-//     let output = context.start_rendering();
+//     let output = context.start_rendering_sync();
 //     assert_float_eq!(
 //         output.get_channel_data(0),
 //         &[3.; RENDER_QUANTUM_SIZE][..],
 //         abs_all <= 0.
 //     );
-//     let output = context.start_rendering();
+//     let output = context.start_rendering_sync();
 //     assert_float_eq!(
 //         output.get_channel_data(0),
 //         &[2.; RENDER_QUANTUM_SIZE][..],
@@ -133,10 +132,6 @@
 
 //     let block = Arc::new(AtomicBool::new(true));
 
-//     // this is why
-//     // create_media_(element/stream)_source now lives on base context but must be online context only. Fine for now?
-//     // that makes no sens...
-
 //     {
 //         let media = SlowMedia {
 //             block: block.clone(),
@@ -148,13 +143,12 @@
 //         let element = MediaElement::new(media);
 //         let node = context.create_media_element_source(element);
 //         node.connect(&context.destination());
-
-//         element.seek(2.); // test seeking in combination with slow buffering
-//         element.start();
+//         node.seek(2.); // test seeking in combination with slow buffering
+//         node.start();
 //     }
 
 //     // should be silent since the media stream did not yield any output
-//     let output = context.start_rendering();
+//     let output = context.start_rendering_sync();
 //     assert_float_eq!(
 //         output.get_channel_data(0),
 //         &[0.; RENDER_QUANTUM_SIZE][..],
@@ -169,184 +163,10 @@
 //     thread::sleep(Duration::from_millis(10)); // let buffer catch up
 
 //     // should contain output, with first 2 values skipped
-//     let output = context.start_rendering();
+//     let output = context.start_rendering_sync();
 //     assert_float_eq!(
 //         output.get_channel_data(0),
 //         &[4.; RENDER_QUANTUM_SIZE][..],
 //         abs_all <= 0.
 //     );
 // }
-=======
-use float_eq::assert_float_eq;
-use web_audio_api::buffer::AudioBuffer;
-use web_audio_api::context::BaseAudioContext;
-use web_audio_api::context::OfflineAudioContext;
-use web_audio_api::media::MediaElement;
-use web_audio_api::node::{AudioControllableSourceNode, AudioNode, AudioScheduledSourceNode};
-use web_audio_api::{SampleRate, RENDER_QUANTUM_SIZE};
-
-use std::sync::atomic::{AtomicBool, Ordering};
-use std::sync::Arc;
-use std::thread;
-use std::time::Duration;
-
-struct SlowMedia {
-    block: Arc<AtomicBool>,
-    finished: Arc<AtomicBool>,
-    sample_rate: SampleRate,
-    value: f32,
-}
-
-impl Iterator for SlowMedia {
-    type Item = Result<AudioBuffer, Box<dyn std::error::Error + Send + Sync>>;
-
-    fn next(&mut self) -> Option<Self::Item> {
-        // spin until we can emit
-        while self.block.load(Ordering::SeqCst) {}
-        // set blocking again
-        self.block.store(true, Ordering::SeqCst);
-
-        if self.finished.load(Ordering::SeqCst) {
-            return None;
-        }
-
-        self.value += 1.;
-
-        let samples = vec![vec![self.value; RENDER_QUANTUM_SIZE]];
-        let buffer = AudioBuffer::from(samples, self.sample_rate);
-
-        Some(Ok(buffer))
-    }
-}
-
-#[test]
-fn test_media_buffering() {
-    let mut context = OfflineAudioContext::new(1, RENDER_QUANTUM_SIZE, SampleRate(44_100));
-
-    let block = Arc::new(AtomicBool::new(true));
-    let finished = Arc::new(AtomicBool::new(false));
-
-    {
-        let media = SlowMedia {
-            block: block.clone(),
-            finished: finished.clone(),
-            sample_rate: SampleRate(44_100),
-            value: 1.,
-        };
-
-        let element = MediaElement::new(media);
-        let node = context.create_media_element_source(element);
-        node.connect(&context.destination());
-        node.set_loop(true); // test if silence is not included in buffer
-        node.start();
-    }
-
-    // should be silent since the media stream did not yield any output
-    let output = context.start_rendering_sync();
-    assert_float_eq!(
-        output.get_channel_data(0),
-        &[0.; RENDER_QUANTUM_SIZE][..],
-        abs_all <= 0.
-    );
-
-    block.store(false, Ordering::SeqCst); // emit single chunk
-    thread::sleep(Duration::from_millis(10)); // let buffer catch up
-
-    // should contain output
-    let output = context.start_rendering_sync();
-    assert_float_eq!(
-        output.get_channel_data(0),
-        &[2.; RENDER_QUANTUM_SIZE][..],
-        abs_all <= 0.
-    );
-
-    // should be silent since the media stream did not yield any output
-    let output = context.start_rendering_sync();
-    assert_float_eq!(
-        output.get_channel_data(0),
-        &[0.; RENDER_QUANTUM_SIZE][..],
-        abs_all <= 0.
-    );
-
-    block.store(false, Ordering::SeqCst); // emit single chunk
-    thread::sleep(Duration::from_millis(10)); // let buffer catch up
-
-    // should contain output
-    let output = context.start_rendering_sync();
-    assert_float_eq!(
-        output.get_channel_data(0),
-        &[3.; RENDER_QUANTUM_SIZE][..],
-        abs_all <= 0.
-    );
-
-    finished.store(true, Ordering::SeqCst); // signal stream ended
-    block.store(false, Ordering::SeqCst); // emit single chunk
-    thread::sleep(Duration::from_millis(10)); // let buffer catch up
-
-    // should contain previous output (looping)
-    let output = context.start_rendering_sync();
-    assert_float_eq!(
-        output.get_channel_data(0),
-        &[2.; RENDER_QUANTUM_SIZE][..],
-        abs_all <= 0.
-    );
-    let output = context.start_rendering_sync();
-    assert_float_eq!(
-        output.get_channel_data(0),
-        &[3.; RENDER_QUANTUM_SIZE][..],
-        abs_all <= 0.
-    );
-    let output = context.start_rendering_sync();
-    assert_float_eq!(
-        output.get_channel_data(0),
-        &[2.; RENDER_QUANTUM_SIZE][..],
-        abs_all <= 0.
-    );
-}
-
-#[test]
-fn test_media_seeking() {
-    const SAMPLE_RATE: SampleRate = SampleRate(RENDER_QUANTUM_SIZE as u32); // 1 render quantum = 1 second
-    let mut context = OfflineAudioContext::new(1, RENDER_QUANTUM_SIZE, SAMPLE_RATE);
-
-    let block = Arc::new(AtomicBool::new(true));
-
-    {
-        let media = SlowMedia {
-            block: block.clone(),
-            finished: Arc::new(AtomicBool::new(false)),
-            sample_rate: SAMPLE_RATE,
-            value: 1.,
-        };
-
-        let element = MediaElement::new(media);
-        let node = context.create_media_element_source(element);
-        node.connect(&context.destination());
-        node.seek(2.); // test seeking in combination with slow buffering
-        node.start();
-    }
-
-    // should be silent since the media stream did not yield any output
-    let output = context.start_rendering_sync();
-    assert_float_eq!(
-        output.get_channel_data(0),
-        &[0.; RENDER_QUANTUM_SIZE][..],
-        abs_all <= 0.
-    );
-
-    block.store(false, Ordering::SeqCst); // emit single chunk
-    thread::sleep(Duration::from_millis(10)); // let buffer catch up
-    block.store(false, Ordering::SeqCst); // emit single chunk
-    thread::sleep(Duration::from_millis(10)); // let buffer catch up
-    block.store(false, Ordering::SeqCst); // emit single chunk
-    thread::sleep(Duration::from_millis(10)); // let buffer catch up
-
-    // should contain output, with first 2 values skipped
-    let output = context.start_rendering_sync();
-    assert_float_eq!(
-        output.get_channel_data(0),
-        &[4.; RENDER_QUANTUM_SIZE][..],
-        abs_all <= 0.
-    );
-}
->>>>>>> b35ac1ae
