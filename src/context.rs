//! The `BaseAudioContext` interface and the `AudioContext` and `OfflineAudioContext` types
#![warn(
    clippy::all,
    clippy::pedantic,
    clippy::nursery,
    clippy::perf,
    clippy::missing_docs_in_private_items
)]

use std::ops::Range;
use std::sync::atomic::{AtomicU64, Ordering};
use std::sync::{Arc, Mutex};

// magic node values
/// Destination node id is always at index 0
const DESTINATION_NODE_ID: u64 = 0;
/// listener node id is always at index 1
const LISTENER_NODE_ID: u64 = 1;
/// listener audio parameters ids are always at index 2 through 12
const LISTENER_PARAM_IDS: Range<u64> = 2..12;

use crate::buffer::{AudioBuffer, AudioBufferOptions};
use crate::media::{MediaDecoder, MediaElement, MediaStream};
use crate::message::ControlMessage;
use crate::node::{
    self, AnalyserOptions, AudioBufferSourceOptions, AudioNode, ChannelConfigOptions,
    ChannelCountMode, ChannelInterpretation, ChannelMergerOptions, ChannelSplitterOptions,
    ConstantSourceOptions, DelayOptions, GainOptions, IirFilterOptions, PannerOptions,
    PeriodicWave, PeriodicWaveOptions,
};
use crate::param::{AudioParam, AudioParamEvent, AudioParamOptions};
use crate::render::{AudioProcessor, NodeIndex, RenderThread};
use crate::spatial::{AudioListener, AudioListenerParams};
use crate::{SampleRate, RENDER_QUANTUM_SIZE};

#[cfg(not(test))]
use crate::io;

#[cfg(not(test))]
use cpal::{traits::StreamTrait, Stream};

use crossbeam_channel::Sender;

/// The `BaseAudioContext` interface represents an audio-processing graph built from audio modules
/// linked together, each represented by an `AudioNode`. An audio context controls both the creation
/// of the nodes it contains and the execution of the audio processing, or decoding.
// the naming comes from the web audio specfication
#[allow(clippy::module_name_repetitions)]
#[derive(Clone)]
pub struct BaseAudioContext {
    /// inner makes `BaseAudioContextInner` cheap to clone
    inner: Arc<BaseAudioContextInner>,
}

impl PartialEq for BaseAudioContext {
    fn eq(&self, other: &Self) -> bool {
        Arc::ptr_eq(&self.inner, &other.inner)
    }
}

/// Inner representation of the `BaseAudioContext`
struct BaseAudioContextInner {
    /// sample rate in Hertz
    sample_rate: SampleRate,
    /// number of speaker output channels
    channels: u32,
    /// incrementing id to assign to audio nodes
    node_id_inc: AtomicU64,
    /// message channel from control to render thread
    render_channel: Sender<ControlMessage>,
    /// control messages that cannot be sent immediately
    queued_messages: Mutex<Vec<ControlMessage>>,
    /// number of frames played
    frames_played: Arc<AtomicU64>,
    /// AudioListener fields
    listener_params: Option<AudioListenerParams>,
}

/// Retrieve the `BaseAudioContext` from the concrete `AudioContext`
#[allow(clippy::module_name_repetitions)]
pub trait AsBaseAudioContext {
    /// retrieves the `BaseAudioContext` associated with the concrete `AudioContext`
    fn base(&self) -> &BaseAudioContext;

    /// Decode an [`AudioBuffer`] from a given input stream.
    ///
    /// The current implementation can decode FLAC, Opus, PCM, Vorbis, and Wav.
    ///
    /// In addition to the official spec, the input parameter can be any byte stream (not just an
    /// array). This means you can decode audio data from a file, network stream, or in memory
    /// buffer, and any other [`std::io::Read`] implementor. The data if buffered internally so you
    /// should not wrap the source in a `BufReader`.
    ///
    /// This function operates synchronously, which may be undesirable on the control thread. The
    /// example shows how to avoid this.
    ///
    /// # Errors
    ///
    /// This method returns an Error in various cases (IO, mime sniffing, decoding).
    ///
    /// # Example
    ///
    /// ```no_run
    /// use std::io::Cursor;
    /// use web_audio_api::SampleRate;
    /// use web_audio_api::context::{AsBaseAudioContext, OfflineAudioContext};
    ///
    /// let input = Cursor::new(vec![0; 32]); // or a File, TcpStream, ...
    ///
    /// let context = OfflineAudioContext::new(2, 44_100, SampleRate(44_100));
    /// let handle = std::thread::spawn(move || context.decode_audio_data(input));
    ///
    /// // do other things
    ///
    /// // await result from the decoder thread
    /// let decode_buffer_result = handle.join();
    /// ```
    fn decode_audio_data<R: std::io::Read + Send + 'static>(
        &self,
        input: R,
    ) -> Result<AudioBuffer, Box<dyn std::error::Error + Send + Sync>> {
        // Set up a media decoder, consume the stream in full and construct a single buffer out of it
        let mut buffer = MediaDecoder::try_new(input)?
            .collect::<Result<Vec<_>, _>>()?
            .into_iter()
            .reduce(|mut accum, item| {
                accum.extend(&item);
                accum
            })
            .unwrap();

        // resample to desired rate (no-op if already matching)
        buffer.resample(self.sample_rate());

<<<<<<< HEAD
        AudioBuffer::from_channels(channels, self.sample_rate_raw())
=======
        Ok(buffer)
>>>>>>> 62d16803
    }

    /// Create an new "in-memory" `AudioBuffer` with the given number of channels,
    /// length (i.e. number of samples per channel) and sample rate.
    ///
    /// Note: In most cases you will want the sample rate to match the current
    /// audio context sample rate.
    fn create_buffer(
        &self,
        number_of_channels: usize,
        length: usize,
        sample_rate: SampleRate,
    ) -> AudioBuffer {
        let options = AudioBufferOptions {
            number_of_channels,
            length,
            sample_rate,
        };

        AudioBuffer::new(options)
    }

    /// Creates an `OscillatorNode`, a source representing a periodic waveform. It basically
    /// generates a tone.
    fn create_oscillator(&self) -> node::OscillatorNode {
        node::OscillatorNode::new(self.base(), None)
    }

    /// Creates an `StereoPannerNode` to pan a stereo output
    fn create_stereo_panner(&self) -> node::StereoPannerNode {
        node::StereoPannerNode::new(self.base(), None)
    }

    /// Creates an `GainNode`, to control audio volume
    fn create_gain(&self) -> node::GainNode {
        node::GainNode::new(self.base(), GainOptions::default())
    }

    /// Creates an `ConstantSourceNode`, a source representing a constant value
    fn create_constant_source(&self) -> node::ConstantSourceNode {
        node::ConstantSourceNode::new(self.base(), ConstantSourceOptions::default())
    }

    /// Creates an `IirFilterNode`
    ///
    /// # Arguments
    ///
    /// * `feedforward` - An array of the feedforward (numerator) coefficients for the transfer function of the IIR filter.
    /// The maximum length of this array is 20
    /// * `feedback` - An array of the feedback (denominator) coefficients for the transfer function of the IIR filter.
    /// The maximum length of this array is 20
    fn create_iir_filter(&self, feedforward: Vec<f64>, feedback: Vec<f64>) -> node::IirFilterNode {
        let options = IirFilterOptions {
            channel_config: ChannelConfigOptions::default(),
            feedforward,
            feedback,
        };
        node::IirFilterNode::new(self.base(), options)
    }

    /// Creates a `DelayNode`, delaying the audio signal
    fn create_delay(&self, max_delay_time: f64) -> node::DelayNode {
        let opts = node::DelayOptions {
            max_delay_time,
            ..DelayOptions::default()
        };
        node::DelayNode::new(self.base(), opts)
    }

    /// Creates an `BiquadFilterNode` which implements a second order filter
    fn create_biquad_filter(&self) -> node::BiquadFilterNode {
        node::BiquadFilterNode::new(self.base(), None)
    }

    /// Creates a `WaveShaperNode`
    fn create_wave_shaper(&self) -> node::WaveShaperNode {
        node::WaveShaperNode::new(self.base(), None)
    }

    /// Creates a `ChannelSplitterNode`
    fn create_channel_splitter(&self, number_of_outputs: u32) -> node::ChannelSplitterNode {
        let opts = node::ChannelSplitterOptions {
            number_of_outputs,
            ..ChannelSplitterOptions::default()
        };
        node::ChannelSplitterNode::new(self.base(), opts)
    }

    /// Creates a `ChannelMergerNode`
    fn create_channel_merger(&self, number_of_inputs: u32) -> node::ChannelMergerNode {
        let opts = node::ChannelMergerOptions {
            number_of_inputs,
            ..ChannelMergerOptions::default()
        };
        node::ChannelMergerNode::new(self.base(), opts)
    }

    /// Creates a `MediaStreamAudioSourceNode` from a `MediaElement`
    fn create_media_stream_source<M: MediaStream>(
        &self,
        media: M,
    ) -> node::MediaStreamAudioSourceNode {
        let channel_config = ChannelConfigOptions {
            count: 1,
            mode: ChannelCountMode::Explicit,
            interpretation: ChannelInterpretation::Speakers,
        };
        let opts = node::MediaStreamAudioSourceNodeOptions {
            media,
            channel_config,
        };
        node::MediaStreamAudioSourceNode::new(self.base(), opts)
    }

    /// Creates a `MediaElementAudioSourceNode` from a `MediaElement`
    ///
    /// Note: do not forget to `start()` the node.
    fn create_media_element_source(
        &self,
        media: MediaElement,
    ) -> node::MediaElementAudioSourceNode {
        let channel_config = ChannelConfigOptions {
            count: 1,
            mode: ChannelCountMode::Explicit,
            interpretation: ChannelInterpretation::Speakers,
        };
        let opts = node::MediaElementAudioSourceNodeOptions {
            media,
            channel_config,
        };
        node::MediaElementAudioSourceNode::new(self.base(), opts)
    }

    /// Creates an `AudioBufferSourceNode`
    ///
    /// Note: do not forget to `start()` the node.
    fn create_buffer_source(&self) -> node::AudioBufferSourceNode {
        node::AudioBufferSourceNode::new(self.base(), AudioBufferSourceOptions::default())
    }

    /// Creates a `PannerNode`
    fn create_panner(&self) -> node::PannerNode {
        node::PannerNode::new(self.base(), PannerOptions::default())
    }

    /// Creates a `AnalyserNode`
    fn create_analyser(&self) -> node::AnalyserNode {
        node::AnalyserNode::new(self.base(), AnalyserOptions::default())
    }

    /// Creates a periodic wave
    fn create_periodic_wave(&self, options: Option<PeriodicWaveOptions>) -> PeriodicWave {
        PeriodicWave::new(self.base(), options)
    }

    /// Create an `AudioParam`.
    ///
    /// Call this inside the `register` closure when setting up your `AudioNode`
    fn create_audio_param(
        &self,
        opts: AudioParamOptions,
        dest: &AudioNodeId,
    ) -> (crate::param::AudioParam, AudioParamId) {
        let param = self.base().register(move |registration| {
            let (node, proc) = crate::param::audio_param_pair(opts, registration);

            (node, Box::new(proc))
        });

        // Connect the param to the node, once the node is registered inside the audio graph.
        self.base().queue_audio_param_connect(&param, dest);

        let proc_id = AudioParamId(param.id().0);
        (param, proc_id)
    }

    /// Returns an `AudioDestinationNode` representing the final destination of all audio in the
    /// context. It can be thought of as the audio-rendering device.
    fn destination(&self) -> node::DestinationNode {
        let registration = AudioContextRegistration {
            id: AudioNodeId(DESTINATION_NODE_ID),
            context: self.base().clone(),
        };
        node::DestinationNode {
            registration,
            channel_count: self.base().channels() as usize,
        }
    }

    /// Returns the `AudioListener` which is used for 3D spatialization
    fn listener(&self) -> AudioListener {
        let mut ids = LISTENER_PARAM_IDS.map(|i| AudioContextRegistration {
            id: AudioNodeId(i),
            context: self.base().clone(),
        });
        let params = self.base().inner.listener_params.as_ref().unwrap();

        AudioListener {
            position_x: AudioParam::from_raw_parts(ids.next().unwrap(), params.position_x.clone()),
            position_y: AudioParam::from_raw_parts(ids.next().unwrap(), params.position_y.clone()),
            position_z: AudioParam::from_raw_parts(ids.next().unwrap(), params.position_z.clone()),
            forward_x: AudioParam::from_raw_parts(ids.next().unwrap(), params.forward_x.clone()),
            forward_y: AudioParam::from_raw_parts(ids.next().unwrap(), params.forward_y.clone()),
            forward_z: AudioParam::from_raw_parts(ids.next().unwrap(), params.forward_z.clone()),
            up_x: AudioParam::from_raw_parts(ids.next().unwrap(), params.up_x.clone()),
            up_y: AudioParam::from_raw_parts(ids.next().unwrap(), params.up_y.clone()),
            up_z: AudioParam::from_raw_parts(ids.next().unwrap(), params.up_z.clone()),
        }
    }

    /// The sample rate (in sample-frames per second) at which the `AudioContext` handles audio.
    #[must_use]
    fn sample_rate(&self) -> f32 {
        self.base().sample_rate()
    }

    /// The raw sample rate of the `AudioContext` (which has more precision than the float
    /// [`sample_rate()`](AsBaseAudioContext::sample_rate) value).
    #[must_use]
    fn sample_rate_raw(&self) -> SampleRate {
        self.base().sample_rate_raw()
    }

    /// This is the time in seconds of the sample frame immediately following the last sample-frame
    /// in the block of audio most recently processed by the context’s rendering graph.
    fn current_time(&self) -> f64 {
        self.base().current_time()
    }

    #[cfg(test)]
    fn mock_registration(&self) -> AudioContextRegistration {
        AudioContextRegistration {
            id: AudioNodeId(0),
            context: self.base().clone(),
        }
    }
}

impl AsBaseAudioContext for BaseAudioContext {
    fn base(&self) -> &BaseAudioContext {
        self
    }
}

/// Identify the type of playback, which affects tradeoffs
/// between audio output latency and power consumption
pub enum LatencyHint {
    /// Balance audio output latency and power consumption.
    Balanced,
    /// Provide the lowest audio output latency possible without glitching. This is the default.
    Interactive,
    /// Prioritize sustained playback without interruption
    /// over audio output latency. Lowest power consumption.
    Playback,
    /// Specify the number of seconds of latency
    /// this latency is not guaranted to be applied,
    /// it depends on the audio hardware capabilities
    Specific(f64),
}

/// Specify the playback configuration
/// in non web context, it is the only way to specify
/// the system configuration
pub struct AudioContextOptions {
    /// Identify the type of playback, which affects
    /// tradeoffs between audio output latency and power consumption
    pub latency_hint: Option<LatencyHint>,
    /// Sample rate of the audio Context and audio output hardware
    pub sample_rate: Option<u32>,
    /// Number of output channels of destination node and audio output hardware
    pub channels: Option<u16>,
}

/// This interface represents an audio graph whose `AudioDestinationNode` is routed to a real-time
/// output device that produces a signal directed at the user.
// the naming comes from the web audio specfication
#[allow(clippy::module_name_repetitions)]
pub struct AudioContext {
    /// represents the underlying `BaseAudioContext`
    base: BaseAudioContext,

    /// cpal stream (play/pause functionality)
    #[cfg(not(test))] // in tests, do not set up a cpal Stream
    stream: Stream,
}

impl AsBaseAudioContext for AudioContext {
    fn base(&self) -> &BaseAudioContext {
        &self.base
    }
}

/// The `OfflineAudioContext` doesn't render the audio to the device hardware; instead, it generates
/// it, as fast as it can, and outputs the result to an `AudioBuffer`.
// the naming comes from the web audio specfication
#[allow(clippy::module_name_repetitions)]
pub struct OfflineAudioContext {
    /// represents the underlying `BaseAudioContext`
    base: BaseAudioContext,
    /// the size of the buffer in sample-frames
    length: usize,
    /// the rendering 'thread', fully controlled by the offline context
    renderer: RenderThread,
}

impl AsBaseAudioContext for OfflineAudioContext {
    fn base(&self) -> &BaseAudioContext {
        &self.base
    }
}

impl AudioContext {
    /// Creates and returns a new `AudioContext` object.
    /// This will play live audio on the default output
    // options is passed by value to be conform to the specification interface
    #[allow(clippy::needless_pass_by_value)]
    #[cfg(not(test))]
    #[must_use]
    pub fn new(options: Option<AudioContextOptions>) -> Self {
        // track number of frames - synced from render thread to control thread
        let frames_played = Arc::new(AtomicU64::new(0));
        let frames_played_clone = frames_played.clone();

        let (stream, config, sender) = io::build_output(frames_played_clone, options.as_ref());
        let channels = u32::from(config.channels);
        let sample_rate = SampleRate(config.sample_rate.0);

        let base = BaseAudioContext::new(sample_rate, channels, frames_played, sender);

        Self { base, stream }
    }

    #[cfg(test)] // in tests, do not set up a cpal Stream
    #[allow(clippy::must_use_candidate)]
    pub fn new(options: Option<AudioContextOptions>) -> Self {
        let options = options.unwrap_or(AudioContextOptions {
            latency_hint: Some(LatencyHint::Interactive),
            sample_rate: Some(44_100),
            channels: Some(2),
        });

        let sample_rate = SampleRate(options.sample_rate.unwrap_or(44_100));
        let channels = u32::from(options.channels.unwrap_or(2));
        let (sender, _receiver) = crossbeam_channel::unbounded();
        let frames_played = Arc::new(AtomicU64::new(0));
        let base = BaseAudioContext::new(sample_rate, channels, frames_played, sender);

        Self { base }
    }

    /// Suspends the progression of time in the audio context, temporarily halting audio hardware
    /// access and reducing CPU/battery usage in the process.
    ///
    /// # Panics
    ///
    /// Will panic if:
    ///
    /// * The audio device is not available
    /// * For a `BackendSpecificError`
    // false positive due to #[cfg(not(test))]
    #[allow(clippy::missing_const_for_fn, clippy::unused_self)]
    pub fn suspend(&self) {
        #[cfg(not(test))] // in tests, do not set up a cpal Stream
        self.stream.pause().unwrap();
    }

    /// Resumes the progression of time in an audio context that has previously been
    /// suspended/paused.
    ///
    /// # Panics
    ///
    /// Will panic if:
    ///
    /// * The audio device is not available
    /// * For a `BackendSpecificError`
    // false positive due to #[cfg(not(test))]
    #[allow(clippy::missing_const_for_fn, clippy::unused_self)]
    pub fn resume(&self) {
        #[cfg(not(test))] // in tests, do not set up a cpal Stream
        self.stream.play().expect("Audio device refuse to play");
    }
}

/// Unique identifier for audio nodes.
///
/// Used for internal bookkeeping.
#[derive(Debug)]
pub struct AudioNodeId(u64);

/// Unique identifier for audio params.
///
/// Store these in your `AudioProcessor` to get access to `AudioParam` values.
pub struct AudioParamId(u64);

// bit contrived, but for type safety only the context mod can access the inner u64
impl From<&AudioParamId> for NodeIndex {
    fn from(i: &AudioParamId) -> Self {
        Self(i.0)
    }
}

/// Handle of the [`node::AudioNode`] to its associated [`BaseAudioContext`].
///
/// This allows for communication with the render thread and lifetime management.
///
/// The only way to construct this object is by calling [`BaseAudioContext::register`]
pub struct AudioContextRegistration {
    /// the audio context in wich nodes and connections lives
    context: BaseAudioContext,
    /// identify a specific `AudioNode`
    id: AudioNodeId,
}

impl AudioContextRegistration {
    /// get the audio node id of the registration
    // false positive: AudioContextRegistration is not const
    #[allow(clippy::missing_const_for_fn, clippy::unused_self)]
    #[must_use]
    pub fn id(&self) -> &AudioNodeId {
        &self.id
    }
    /// get the context of the registration
    // false positive: AudioContextRegistration is not const
    #[allow(clippy::missing_const_for_fn, clippy::unused_self)]
    #[must_use]
    pub fn context(&self) -> &BaseAudioContext {
        &self.context
    }
}

impl Drop for AudioContextRegistration {
    fn drop(&mut self) {
        // do not drop magic nodes
        let magic = self.id.0 == DESTINATION_NODE_ID
            || self.id.0 == LISTENER_NODE_ID
            || LISTENER_PARAM_IDS.contains(&self.id.0);

        if !magic {
            let message = ControlMessage::FreeWhenFinished { id: self.id.0 };
            self.context.inner.render_channel.send(message).unwrap();
        }
    }
}

impl BaseAudioContext {
    /// Creates a `BaseAudioContext` instance
    fn new(
        sample_rate: SampleRate,
        channels: u32,
        frames_played: Arc<AtomicU64>,
        render_channel: Sender<ControlMessage>,
    ) -> Self {
        let base_inner = BaseAudioContextInner {
            sample_rate,
            channels,
            render_channel,
            queued_messages: Mutex::new(Vec::new()),
            node_id_inc: AtomicU64::new(0),
            frames_played,
            listener_params: None,
        };
        let base = Self {
            inner: Arc::new(base_inner),
        };

        let listener_params = {
            // Register magical nodes. We should not store the nodes inside our context since that
            // will create a cyclic reference, but we can reconstruct a new instance on the fly
            // when requested

            let dest = node::DestinationNode::new(&base, channels as usize);
            let listener = crate::spatial::AudioListenerNode::new(&base);

            // hack: Connect the listener to the destination node to force it to render at each
            // quantum. Abuse the magical u32::MAX port so it acts as an AudioParam and has no side
            // effects
            base.connect(listener.id(), dest.id(), 0, u32::MAX);

            let listener_params = listener.into_fields();
            let AudioListener {
                position_x,
                position_y,
                position_z,
                forward_x,
                forward_y,
                forward_z,
                up_x,
                up_y,
                up_z,
            } = listener_params;

            AudioListenerParams {
                position_x: position_x.into_raw_parts(),
                position_y: position_y.into_raw_parts(),
                position_z: position_z.into_raw_parts(),
                forward_x: forward_x.into_raw_parts(),
                forward_y: forward_y.into_raw_parts(),
                forward_z: forward_z.into_raw_parts(),
                up_x: up_x.into_raw_parts(),
                up_y: up_y.into_raw_parts(),
                up_z: up_z.into_raw_parts(),
            }
        }; // nodes will drop now, so base.inner has no copies anymore

        let mut base = base;
        let mut inner_mut = Arc::get_mut(&mut base.inner).unwrap();
        inner_mut.listener_params = Some(listener_params);

        base
    }

    /// The sample rate (in sample-frames per second) at which the `AudioContext` handles audio.
    #[allow(clippy::cast_precision_loss)]
    #[must_use]
    pub fn sample_rate(&self) -> f32 {
        self.inner.sample_rate.0 as f32
    }

    /// The raw sample rate of the `AudioContext` (which has more precision than the float
    /// [`sample_rate()`](AsBaseAudioContext::sample_rate) value).
    #[must_use]
    pub fn sample_rate_raw(&self) -> SampleRate {
        self.inner.sample_rate
    }

    /// This is the time in seconds of the sample frame immediately following the last sample-frame
    /// in the block of audio most recently processed by the context’s rendering graph.
    #[must_use]
    // web audio api specification requires that `current_time` returns an f64
    // std::sync::AtomicsF64 is not currently implemented in the standard library
    // Currently, we have no other choice than casting an u64 into f64, with possible loss of precision
    #[allow(clippy::cast_precision_loss)]
    pub fn current_time(&self) -> f64 {
        self.inner.frames_played.load(Ordering::SeqCst) as f64 / f64::from(self.inner.sample_rate.0)
    }

    /// Number of channels for the audio destination
    #[must_use]
    pub fn channels(&self) -> u32 {
        self.inner.channels
    }

    /// Construct a new pair of [`node::AudioNode`] and [`AudioProcessor`]
    ///
    /// The `AudioNode` lives in the user-facing control thread. The Processor is sent to the render thread.
    #[allow(clippy::missing_panics_doc)]
    pub fn register<
        T: node::AudioNode,
        F: FnOnce(AudioContextRegistration) -> (T, Box<dyn AudioProcessor>),
    >(
        &self,
        f: F,
    ) -> T {
        // create unique identifier for this node
        let id = self.inner.node_id_inc.fetch_add(1, Ordering::SeqCst);
        let node_id = AudioNodeId(id);
        let registration = AudioContextRegistration {
            id: node_id,
            context: self.clone(),
        };

        // create the node and its renderer
        let (node, render) = (f)(registration);

        // pass the renderer to the audio graph
        let message = ControlMessage::RegisterNode {
            id,
            node: render,
            inputs: node.number_of_inputs() as usize,
            outputs: node.number_of_outputs() as usize,
            channel_config: node.channel_config_cloned(),
        };
        self.inner.render_channel.send(message).unwrap();

        // resolve control messages that depend on this registration
        let mut queued = self.inner.queued_messages.lock().unwrap();
        let mut i = 0; // waiting for Vec::drain_filter to stabilize
        while i < queued.len() {
            if matches!(&queued[i], ControlMessage::ConnectNode {to, ..} if *to == id) {
                let m = queued.remove(i);
                self.inner.render_channel.send(m).unwrap();
            } else {
                i += 1;
            }
        }

        node
    }

    /// connects the output of the `from` audio node to the input of the `to` audio node
    pub(crate) fn connect(&self, from: &AudioNodeId, to: &AudioNodeId, output: u32, input: u32) {
        let message = ControlMessage::ConnectNode {
            from: from.0,
            to: to.0,
            output,
            input,
        };
        self.inner.render_channel.send(message).unwrap();
    }

    /// Schedule a connection of an `AudioParam` to the `AudioNode` it belongs to
    ///
    /// It is not performed immediately as the `AudioNode` is not registered at this point.
    fn queue_audio_param_connect(&self, param: &AudioParam, audio_node: &AudioNodeId) {
        let message = ControlMessage::ConnectNode {
            from: param.id().0,
            to: audio_node.0,
            output: 0,
            input: u32::MAX, // audio params connect to the 'hidden' input port
        };
        self.inner.queued_messages.lock().unwrap().push(message);
    }

    /// connects the `from` audio node to the `to` audio node
    pub(crate) fn disconnect(&self, from: &AudioNodeId, to: &AudioNodeId) {
        let message = ControlMessage::DisconnectNode {
            from: from.0,
            to: to.0,
        };
        self.inner.render_channel.send(message).unwrap();
    }

    /// disconnects all the audio nodes
    pub(crate) fn disconnect_all(&self, from: &AudioNodeId) {
        let message = ControlMessage::DisconnectAll { from: from.0 };
        self.inner.render_channel.send(message).unwrap();
    }

    /// Pass an `AudioParam::AudioParamEvent` to the render thread
    ///
    /// This clunky setup (wrapping a Sender in a message sent by another Sender) ensures
    /// automation events will never be handled out of order.
    pub(crate) fn pass_audio_param_event(
        &self,
        to: &Sender<AudioParamEvent>,
        event: AudioParamEvent,
    ) {
        let message = ControlMessage::AudioParamEvent {
            to: to.clone(),
            event,
        };
        self.inner.render_channel.send(message).unwrap();
    }

    /// Attach the 9 `AudioListener` coordinates to a `PannerNode`
    pub(crate) fn connect_listener_to_panner(&self, panner: &AudioNodeId) {
        self.connect(&AudioNodeId(LISTENER_NODE_ID), panner, 0, 1);
        self.connect(&AudioNodeId(LISTENER_NODE_ID), panner, 1, 2);
        self.connect(&AudioNodeId(LISTENER_NODE_ID), panner, 2, 3);
        self.connect(&AudioNodeId(LISTENER_NODE_ID), panner, 3, 4);
        self.connect(&AudioNodeId(LISTENER_NODE_ID), panner, 4, 5);
        self.connect(&AudioNodeId(LISTENER_NODE_ID), panner, 5, 6);
        self.connect(&AudioNodeId(LISTENER_NODE_ID), panner, 6, 7);
        self.connect(&AudioNodeId(LISTENER_NODE_ID), panner, 7, 8);
        self.connect(&AudioNodeId(LISTENER_NODE_ID), panner, 8, 9);
    }
}

impl Default for AudioContext {
    fn default() -> Self {
        Self::new(None)
    }
}

impl OfflineAudioContext {
    /// Creates an `OfflineAudioContext` instance
    ///
    /// # Arguments
    ///
    /// * `channels` - number of output channels to render
    /// * `length` - length of the rendering audio buffer
    /// * `sample_rate` - output sample rate
    #[must_use]
    pub fn new(channels: u32, length: usize, sample_rate: SampleRate) -> Self {
        // communication channel to the render thread
        let (sender, receiver) = crossbeam_channel::unbounded();

        // track number of frames - synced from render thread to control thread
        let frames_played = Arc::new(AtomicU64::new(0));
        let frames_played_clone = frames_played.clone();

        // setup the render 'thread', which will run inside the control thread
        let renderer = RenderThread::new(
            sample_rate,
            channels as usize,
            receiver,
            frames_played_clone,
        );

        // first, setup the base audio context
        let base = BaseAudioContext::new(sample_rate, channels, frames_played, sender);

        Self {
            base,
            length,
            renderer,
        }
    }

    /// `OfflineAudioContext` doesn't start rendering automatically
    /// You need to call this function to start the audio rendering
    pub fn start_rendering(&mut self) -> AudioBuffer {
        // make buffer_size always a multiple of RENDER_QUANTUM_SIZE, so we can still render piecewise with
        // the desired number of frames.
        let buffer_size =
            (self.length + RENDER_QUANTUM_SIZE - 1) / RENDER_QUANTUM_SIZE * RENDER_QUANTUM_SIZE;

        let mut buf = self.renderer.render_audiobuffer(buffer_size);
        let _split = buf.split_off(self.length);
        buf
    }

    /// get the length of rendering audio buffer
    // false positive: OfflineAudioContext is not const
    #[allow(clippy::missing_const_for_fn, clippy::unused_self)]
    #[must_use]
    pub fn length(&self) -> usize {
        self.length
    }
}

#[cfg(test)]
mod tests {
    use super::*;
    use float_eq::assert_float_eq;

    fn require_send_sync_static<T: Send + Sync + 'static>(_: T) {}

    #[test]
    fn test_audio_context_registration_traits() {
        let context = OfflineAudioContext::new(1, 0, SampleRate(0));
        let registration = context.mock_registration();

        // we want to be able to ship AudioNodes to another thread, so the Registration should be
        // Send Sync and 'static
        require_send_sync_static(registration);
    }

    #[test]
    fn test_sample_rate() {
        let context = OfflineAudioContext::new(1, 0, SampleRate(96000));
        assert_float_eq!(context.sample_rate(), 96000., abs_all <= 0.);
        assert_eq!(context.sample_rate_raw(), SampleRate(96000));
    }

    #[test]
    fn test_decode_audio_data() {
        // @todo - complete and assert when resampling will be implemented
        let context = AudioContext::new(None);

        let file = std::fs::File::open("sample.wav").unwrap();
        let audio_buffer = context.decode_audio_data(file).unwrap();

        println!("----------------------------------------------");
        println!(
            "- number_of_channels: {:?}",
            audio_buffer.number_of_channels()
        );
        println!("- length: {:?}", audio_buffer.length());
        println!("- sample_rate: {:?}", audio_buffer.sample_rate());
        println!("- duration: {:?}", audio_buffer.duration());

        let left_start = &audio_buffer.get_channel_data(0)[0..100];
        let right_start = &audio_buffer.get_channel_data(1)[0..100];

        println!("----------------------------------------------");
        println!("@todo - should check that resampling is ok    ");
        println!("----------------------------------------------");
        println!("- left_start: {:?}", left_start);
        println!("----------------------------------------------");
        println!("- right_start: {:?}", right_start);
        println!("----------------------------------------------");
    }
}<|MERGE_RESOLUTION|>--- conflicted
+++ resolved
@@ -130,13 +130,9 @@
             .unwrap();
 
         // resample to desired rate (no-op if already matching)
-        buffer.resample(self.sample_rate());
-
-<<<<<<< HEAD
-        AudioBuffer::from_channels(channels, self.sample_rate_raw())
-=======
+        buffer.resample(self.sample_rate_raw());
+
         Ok(buffer)
->>>>>>> 62d16803
     }
 
     /// Create an new "in-memory" `AudioBuffer` with the given number of channels,
